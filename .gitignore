--- conflicted
+++ resolved
@@ -9,10 +9,7 @@
 
 # C extensions
 *.so
-<<<<<<< HEAD
-=======
 *.json
->>>>>>> f35e6c6b
 *.geojson
 
 # Distribution / packaging
